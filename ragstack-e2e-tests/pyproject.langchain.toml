[tool.poetry]
name = "ragstack-e2e-tests"
version = "0.1.0"
description = "RAGStack tests"
license = ""
authors = ["DataStax"]

[tool.poetry.dependencies]
python = ">=3.9,<3.12,!=3.9.7"

[tool.poetry.group.test.dependencies]
pytest = "*"
black = "*"
ruff = "*"
google-cloud-aiplatform = "^1.36.4"
huggingface-hub = "^0.20.3"
azure-storage-blob = "^12.19.0"
pillow = "^10.2.0"
testcontainers = "^3.7.1"
python-dotenv = "^1.0.1"
trulens-eval = "^0.21.0"
nemoguardrails = "^0.8.0"

# From LangChain optional deps, needed by WebBaseLoader
beautifulsoup4 = "^4"

langchain = { git = "https://github.com/langchain-ai/langchain.git", branch = "master", subdirectory = "libs/langchain", extras = [
    "openai",
] }
langchain-core = { git = "https://github.com/langchain-ai/langchain.git", branch = "master", subdirectory = "libs/core" }
langchain-community = { git = "https://github.com/langchain-ai/langchain.git", branch = "master", subdirectory = "libs/community" }
langchain-astradb = { git = "https://github.com/langchain-ai/langchain-datastax.git", branch = "main", subdirectory = "libs/astradb" }
langchain-openai = { git = "https://github.com/langchain-ai/langchain.git", branch = "master", subdirectory = "libs/partners/openai" }
# langchain-google-genai main branch depends on google-generativeai 0.5.x which is not supported by llama-index
#langchain-google-genai = { git = "https://github.com/langchain-ai/langchain-google.git", branch = "main", subdirectory = "libs/genai" }
langchain-google-genai = "1.0.1"
langchain-google-vertexai = { git = "https://github.com/langchain-ai/langchain-google.git", branch = "main", subdirectory = "libs/vertexai" }
langchain-nvidia-ai-endpoints = { git = "https://github.com/langchain-ai/langchain-nvidia.git", branch = "main", subdirectory = "libs/ai-endpoints" }
<<<<<<< HEAD
llama-index = { version = "0.9.48", extras = ["langchain"] }
llama-parse = { version = "0.1.4" }
astrapy = ">=0.7.7, <2"
# we need this specific feature from cassio: https://github.com/CassioML/cassio/pull/128
=======

llama-index = "0.10.28"
llama-index-vector-stores-astra-db = "0.1.5"
llama-index-vector-stores-cassandra = "0.1.3"
llama-index-embeddings-langchain = "0.1.2"
llama-parse = "0.4.0"
llama-index-llms-azure-openai = { version = "0.1.5" }
llama-index-embeddings-azure-openai = { version = "0.1.6" }
llama-index-llms-bedrock = { version = "0.1.5" }
llama-index-embeddings-bedrock = { version = "0.1.4" }
llama-index-llms-gemini = { version = "0.1.7" }
llama-index-multi-modal-llms-gemini = { version = "0.1.5" }
llama-index-llms-vertex = { version = "0.1.5" }
llama-index-embeddings-gemini = { version = "0.1.6" }

llama-index-llms-huggingface = "^0.1.0"

astrapy = "~0.7.0"
>>>>>>> 6eca9c1c
cassio = "~0.1.4"
unstructured = "0.12.5"

[build-system]
requires = ["poetry-core"]
build-backend = "poetry.core.masonry.api"<|MERGE_RESOLUTION|>--- conflicted
+++ resolved
@@ -36,12 +36,6 @@
 langchain-google-genai = "1.0.1"
 langchain-google-vertexai = { git = "https://github.com/langchain-ai/langchain-google.git", branch = "main", subdirectory = "libs/vertexai" }
 langchain-nvidia-ai-endpoints = { git = "https://github.com/langchain-ai/langchain-nvidia.git", branch = "main", subdirectory = "libs/ai-endpoints" }
-<<<<<<< HEAD
-llama-index = { version = "0.9.48", extras = ["langchain"] }
-llama-parse = { version = "0.1.4" }
-astrapy = ">=0.7.7, <2"
-# we need this specific feature from cassio: https://github.com/CassioML/cassio/pull/128
-=======
 
 llama-index = "0.10.28"
 llama-index-vector-stores-astra-db = "0.1.5"
@@ -56,11 +50,9 @@
 llama-index-multi-modal-llms-gemini = { version = "0.1.5" }
 llama-index-llms-vertex = { version = "0.1.5" }
 llama-index-embeddings-gemini = { version = "0.1.6" }
-
 llama-index-llms-huggingface = "^0.1.0"
 
-astrapy = "~0.7.0"
->>>>>>> 6eca9c1c
+astrapy = ">=0.7.7, <2"
 cassio = "~0.1.4"
 unstructured = "0.12.5"
 
