--- conflicted
+++ resolved
@@ -18,11 +18,8 @@
 from llama_index.llms import OpenAI
 from llama_index.vector_stores import (
     AstraDBVectorStore,
-<<<<<<< HEAD
-=======
     MetadataFilters,
     ExactMatchFilter,
->>>>>>> f0e3d14a
 )
 
 
