import json
import logging
from typing import List

from astrapy.db import AstraDB as LibAstraDB
import pytest
from httpx import ConnectError, HTTPStatusError

from langchain.schema.embeddings import Embeddings
from langchain.vectorstores import AstraDB
from langchain.chat_models import ChatOpenAI
from langchain.schema.language_model import BaseLanguageModel
from e2e_tests.conftest import get_required_env, get_astra_ref
from langchain_core.documents import Document
from langchain_core.runnables import RunnableConfig
from langchain_core.vectorstores import VectorStore


def test_basic_vector_search(environment):
    print("Running test_basic_vector_search")
    vectorstore = environment.vectorstore
    vectorstore.add_texts(["RAGStack is a framework to run LangChain in production"])
    retriever = vectorstore.as_retriever()
    assert len(retriever.get_relevant_documents("RAGStack")) > 0


def test_ingest_errors(environment):
    print("Running test_ingestion")
    vectorstore = environment.vectorstore

    empty_text = ""

    try:
        # empty text computes embeddings vector as all zeroes and this is not allowed
        vectorstore.add_texts([empty_text])
    except ValueError as e:
        print("Error:", e)
        # API Exception while running bulk insertion: [{'message': "Failed to insert document with _id 'b388435404254c17b720816ee9e0ddc4': Zero vectors cannot be indexed or queried with cosine similarity"}]
        if (
            "Zero vectors cannot be indexed or queried with cosine similarity"
            not in e.args[0]
        ):
            pytest.fail(
                f"Should have thrown ValueError with Zero vectors cannot be indexed or queried with cosine similarity but it was {e}"
            )

    very_long_text = "RAGStack is a framework to run LangChain in production. " * 1000
    try:
        vectorstore.add_texts([very_long_text])
        pytest.fail("Should have thrown ValueError")
    except ValueError as e:
        print("Error:", e)
        # API Exception while running bulk insertion: {'errors': [{'message': 'Document size limitation violated: String value length (56000) exceeds maximum allowed (16000)', 'errorCode': 'SHRED_DOC_LIMIT_VIOLATION'}]}
        if "SHRED_DOC_LIMIT_VIOLATION" not in e.args[0]:
            pytest.fail(
                f"Should have thrown ValueError with SHRED_DOC_LIMIT_VIOLATION but it was {e}"
            )


def test_wrong_connection_parameters():
    # This is expected to be a valid endpoint, because we want to test an AUTHENTICATION error
    astra_ref = get_astra_ref()
    api_endpoint = astra_ref.api_endpoint

    try:
        AstraDB(
            collection_name="something",
            embedding=init_embeddings(),
            token="xxxxx",
            # we assume that post 1234 is not open locally
            api_endpoint="https://locahost:1234",
        )
        pytest.fail("Should have thrown exception")
    except ConnectError as e:
        print("Error:", e)
        pass

    try:
        print("api_endpoint:", api_endpoint)
        AstraDB(
            collection_name="something",
            embedding=init_embeddings(),
            token="this-is-a-wrong-token",
            api_endpoint=api_endpoint,
        )
        pytest.fail("Should have thrown exception")
    except HTTPStatusError as e:
        print("Error:", e)
<<<<<<< HEAD
        if "AUTHENTICATION ERROR" not in e.response.text:
=======
        if "UNAUTHENTICATED" not in e.args[0]:
>>>>>>> 2cf8f2e8
            pytest.fail(
                f"Should have thrown ValueError with UNAUTHENTICATED but it was {e}"
            )


def test_basic_metadata_filtering_no_vector(environment):
    print("Running test_basic_metadata_filtering_no_vector")

    vectorstore = environment.vectorstore
    collection = vectorstore.collection

    vectorstore.add_texts(
        texts=["RAGStack is a framework to run LangChain in production"],
        metadatas=[
            {
                "id": "http://mywebsite",
                "language": "en",
                "source": "website",
                "name": "Homepage",
            }
        ],
    )

    response = collection.find_one(filter={}).get("data").get("document")
    print("Response:", response)
    verify_document(
        response,
        "RAGStack is a framework to run LangChain in production",
        {
            "id": "http://mywebsite",
            "language": "en",
            "source": "website",
            "name": "Homepage",
        },
    )

    response = (
        collection.find_one(filter={"metadata.source": "website"})
        .get("data")
        .get("document")
    )
    print("Response:", response)
    verify_document(
        response,
        "RAGStack is a framework to run LangChain in production",
        {
            "id": "http://mywebsite",
            "language": "en",
            "source": "website",
            "name": "Homepage",
        },
    )

    response = (
        collection.find_one(
            filter={
                "$and": [{"metadata.language": "en"}, {"metadata.source": "website"}]
            }
        )
        .get("data")
        .get("document")
    )
    print("Response:", response)
    verify_document(
        response,
        "RAGStack is a framework to run LangChain in production",
        {
            "id": "http://mywebsite",
            "language": "en",
            "source": "website",
            "name": "Homepage",
        },
    )

    try:
        collection.find_one(filter={"metadata.chunks": {"$invalid": 2}})
        pytest.fail("Should have thrown ValueError")
    except ValueError as e:
        print("Error:", e)

        # Parse the error message
        errors = json.loads(e.response.text)

        # Check that the errors field has been properly retrieved
        assert "errors" in errors
        errors = errors["errors"]

        if len(errors) == 1:
            error = errors[0]
            assert error.get("errorCode") == "UNSUPPORTED_FILTER_OPERATION"
        elif len(errors) > 1:
            assert (
                errors[0].get("errorCode") == "UNSUPPORTED_FILTER_OPERATION"
                or errors[1].get("errorCode") == "UNSUPPORTED_FILTER_OPERATION"
            )
        else:
            pytest.fail(
                f"Should have thrown ValueError with UNSUPPORTED_FILTER_OPERATION but it was {e}"  # noqa: E501
            )


def verify_document(document, expected_content, expected_metadata):
    if isinstance(document, Document):
        assert document.page_content == expected_content
        assert document.metadata == expected_metadata
    else:
        assert document.get("content") == expected_content
        assert document.get("metadata") == expected_metadata


def test_vector_search_with_metadata(environment):
    print("Running test_vector_search_with_metadata")

    vectorstore: VectorStore = environment.vectorstore

    document_ids = vectorstore.add_texts(
        texts=[
            "RAGStack is a framework to run LangChain in production",
            "RAGStack is developed by DataStax",
        ],
        metadatas=[
            {
                "id": "http://mywebsite/intro",
                "source": "website",
                "context": "homepage",
            },
            {"id": "http://mywebsite/about", "source": "website", "context": "other"},
        ],
    )

    # test for search

    documents = vectorstore.search(
        "RAGStack", "similarity", filter={"context": "homepage"}
    )
    assert len(documents) == 1
    verify_document(
        documents[0],
        "RAGStack is a framework to run LangChain in production",
        {"id": "http://mywebsite/intro", "source": "website", "context": "homepage"},
    )

    documents = vectorstore.search("RAGStack", "similarity")
    assert len(documents) == 2

    documents = vectorstore.search(
        "RAGStack", "similarity", filter={"context": "homepage"}
    )
    assert len(documents) == 1
    verify_document(
        documents[0],
        "RAGStack is a framework to run LangChain in production",
        {"id": "http://mywebsite/intro", "source": "website", "context": "homepage"},
    )

    documents = vectorstore.search("RAGStack", "mmr")
    assert len(documents) == 2

    documents = vectorstore.search("RAGStack", "mmr", filter={"context": "homepage"})
    assert len(documents) == 1
    verify_document(
        documents[0],
        "RAGStack is a framework to run LangChain in production",
        {"id": "http://mywebsite/intro", "source": "website", "context": "homepage"},
    )

    documents = vectorstore.similarity_search(
        "RAGStack", filter={"context": "homepage"}
    )
    assert len(documents) == 1
    verify_document(
        documents[0],
        "RAGStack is a framework to run LangChain in production",
        {"id": "http://mywebsite/intro", "source": "website", "context": "homepage"},
    )

    documents = vectorstore.similarity_search(
        "RAGStack", distance_threshold=0.9, filter={"context": "homepage"}
    )
    assert len(documents) == 1
    verify_document(
        documents[0],
        "RAGStack is a framework to run LangChain in production",
        {"id": "http://mywebsite/intro", "source": "website", "context": "homepage"},
    )

    # test for similarity_search_with_score

    documents_with_score = vectorstore.similarity_search_with_score(
        "RAGStack", filter={"context": "homepage"}
    )
    assert len(documents_with_score) == 1
    # th elements are Tuple(document, score)
    score = documents_with_score[0][1]
    assert score > 0.1

    verify_document(
        documents_with_score[0][0],
        "RAGStack is a framework to run LangChain in production",
        {"id": "http://mywebsite/intro", "source": "website", "context": "homepage"},
    )

    # test for similarity_search_with_relevance_scores

    documents_with_score = vectorstore.similarity_search_with_relevance_scores(
        query="RAGStack", k=1, filter={"context": "homepage"}
    )
    assert len(documents_with_score) == 1
    # the elements are Tuple(document, score)
    score = documents_with_score[0][1]
    assert score > 0.1

    verify_document(
        documents_with_score[0][0],
        "RAGStack is a framework to run LangChain in production",
        {"id": "http://mywebsite/intro", "source": "website", "context": "homepage"},
    )

    documents_with_score = vectorstore.similarity_search_with_relevance_scores(
        query="RAGStack", k=1
    )
    assert len(documents_with_score) == 1
    # the elements are Tuple(document, score)
    score = documents_with_score[0][1]
    assert score > 0.1

    # test for max_marginal_relevance_search_by_vector

    embeddings: Embeddings = vectorstore.embeddings
    vector = embeddings.embed_query("RAGStack")

    documents = vectorstore.max_marginal_relevance_search_by_vector(
        embedding=vector, k=1
    )
    assert len(documents) == 1

    documents = vectorstore.max_marginal_relevance_search_by_vector(
        embedding=vector, k=1, filter={"context": "none"}
    )
    assert len(documents) == 0

    documents = vectorstore.max_marginal_relevance_search_by_vector(
        embedding=vector, k=1, filter={"context": "homepage"}
    )
    assert len(documents) == 1

    verify_document(
        documents[0],
        "RAGStack is a framework to run LangChain in production",
        {"id": "http://mywebsite/intro", "source": "website", "context": "homepage"},
    )

    documents = vectorstore.similarity_search_by_vector(embedding=vector, k=1)
    assert len(documents) == 1

    documents = vectorstore.similarity_search_by_vector(embedding=vector, k=2)
    assert len(documents) == 2

    documents = vectorstore.similarity_search_by_vector(
        embedding=vector, k=1, filter={"context": "none"}
    )
    assert len(documents) == 0

    documents = vectorstore.similarity_search_by_vector(
        embedding=vector, k=1, filter={"context": "homepage"}
    )
    assert len(documents) == 1

    verify_document(
        documents[0],
        "RAGStack is a framework to run LangChain in production",
        {"id": "http://mywebsite/intro", "source": "website", "context": "homepage"},
    )

    # Use Retriever

    retriever = vectorstore.as_retriever(
        search_kwargs={"filter": {"context": "homepage"}}
    )
    documents = retriever.get_relevant_documents("RAGStack")
    assert len(documents) == 1
    verify_document(
        documents[0],
        "RAGStack is a framework to run LangChain in production",
        {"id": "http://mywebsite/intro", "source": "website", "context": "homepage"},
    )

    retriever = vectorstore.as_retriever()
    documents = retriever.get_relevant_documents("RAGStack")
    assert len(documents) == 2

    documents = retriever.invoke("RAGStack", RunnableConfig(tags=["custom_retriever"]))
    assert len(documents) == 2

    retriever = vectorstore.as_retriever(search_kwargs={"k": 1})
    documents = retriever.get_relevant_documents("RAGStack")
    assert len(documents) == 1

    retriever = vectorstore.as_retriever(search_kwargs={"k": 2})
    documents = retriever.get_relevant_documents("RAGStack")
    assert len(documents) == 2

    # delete all the documents
    vectorstore.delete(document_ids)

    documents = vectorstore.search("RAGStack", "similarity")
    assert len(documents) == 0


class MockEmbeddings(Embeddings):
    def __init__(self):
        self.embedded_documents = None
        self.embedded_query = None

    @staticmethod
    def mock_embedding(text: str):
        return [len(text) / 2, len(text) / 5, len(text) / 10]

    def embed_documents(self, texts: List[str]) -> List[List[float]]:
        self.embedded_documents = texts
        return [self.mock_embedding(text) for text in texts]

    def embed_query(self, text: str) -> List[float]:
        self.embedded_query = text
        return self.mock_embedding(text)


def init_vector_db(embedding: Embeddings) -> VectorStore:
    astra_ref = get_astra_ref()
    collection = astra_ref.collection
    token = astra_ref.token
    api_endpoint = astra_ref.api_endpoint

    raw_client = LibAstraDB(api_endpoint=api_endpoint, token=token)
    collections = raw_client.get_collections().get("status").get("collections")
    logging.info(f"Existing collections: {collections}")
    for collection_info in collections:
        logging.info(f"Deleting collection: {collection_info}")
        raw_client.delete_collection(collection_info)

    vector_db = AstraDB(
        collection_name=collection,
        embedding=embedding,
        token=token,
        api_endpoint=api_endpoint,
    )
    return vector_db


class Environment:
    def __init__(
        self, vectorstore: VectorStore, llm: BaseLanguageModel, embedding: Embeddings
    ):
        self.vectorstore = vectorstore
        self.llm = llm
        self.embedding = embedding


@pytest.fixture
def environment():
    embeddings_impl = init_embeddings()
    vector_db_impl = init_vector_db(embeddings_impl)
    llm_impl = init_llm()
    yield Environment(
        vectorstore=vector_db_impl, llm=llm_impl, embedding=embeddings_impl
    )
    close_vector_db(vector_db_impl)


def close_vector_db(vector_store: VectorStore):
    vector_store.astra_db.delete_collection(vector_store.collection_name)


def init_embeddings() -> Embeddings:
    return MockEmbeddings()


def init_llm() -> BaseLanguageModel:
    key = get_required_env("OPEN_AI_KEY")
    return ChatOpenAI(
        openai_api_key=key,
        model="gpt-3.5-turbo-16k",
        streaming=True,
        temperature=0,
    )<|MERGE_RESOLUTION|>--- conflicted
+++ resolved
@@ -86,11 +86,7 @@
         pytest.fail("Should have thrown exception")
     except HTTPStatusError as e:
         print("Error:", e)
-<<<<<<< HEAD
-        if "AUTHENTICATION ERROR" not in e.response.text:
-=======
-        if "UNAUTHENTICATED" not in e.args[0]:
->>>>>>> 2cf8f2e8
+        if "UNAUTHENTICATED" not in e.response.text:
             pytest.fail(
                 f"Should have thrown ValueError with UNAUTHENTICATED but it was {e}"
             )
