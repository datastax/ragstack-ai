--- conflicted
+++ resolved
@@ -161,13 +161,8 @@
 
 .DS_Store
 
-<<<<<<< HEAD
+generated-compatibility-matrix.md
 
-
-
-generated-compatibility-matrix.md
-=======
 # virtualenv
 bin/
-pyvenv.cfg
->>>>>>> c116445e
+pyvenv.cfg