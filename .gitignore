# Byte-compiled / optimized / DLL files
__pycache__/
*.py[cod]
*$py.class

# C extensions
*.so

# Distribution / packaging
.Python
build/
develop-eggs/
dist/
downloads/
eggs/
.eggs/
lib/
lib64/
parts/
sdist/
var/
wheels/
share/python-wheels/
*.egg-info/
.installed.cfg
*.egg
MANIFEST

# PyInstaller
#  Usually these files are written by a python script from a template
#  before PyInstaller builds the exe, so as to inject date/other infos into it.
*.manifest
*.spec

# Installer logs
pip-log.txt
pip-delete-this-directory.txt

# Unit test / coverage reports
htmlcov/
.tox/
.nox/
.coverage
.coverage.*
.cache
nosetests.xml
coverage.xml
*.cover
*.py,cover
.hypothesis/
.pytest_cache/
cover/

# Translations
*.mo
*.pot

# Django stuff:
*.log
local_settings.py
db.sqlite3
db.sqlite3-journal

# Flask stuff:
instance/
.webassets-cache

# Scrapy stuff:
.scrapy

# Sphinx documentation
docs/_build/

# PyBuilder
.pybuilder/
target/

# Jupyter Notebook
.ipynb_checkpoints

# IPython
profile_default/
ipython_config.py

# pyenv
#   For a library or package, you might want to ignore these files since the code is
#   intended to run in multiple environments; otherwise, check them in:
# .python-version

# pipenv
#   According to pypa/pipenv#598, it is recommended to include Pipfile.lock in version control.
#   However, in case of collaboration, if having platform-specific dependencies or dependencies
#   having no cross-platform support, pipenv may install dependencies that don't work, or not
#   install all needed dependencies.
#Pipfile.lock

# poetry
#   Similar to Pipfile.lock, it is generally recommended to include poetry.lock in version control.
#   This is especially recommended for binary packages to ensure reproducibility, and is more
#   commonly ignored for libraries.
#   https://python-poetry.org/docs/basic-usage/#commit-your-poetrylock-file-to-version-control
#poetry.lock

# pdm
#   Similar to Pipfile.lock, it is generally recommended to include pdm.lock in version control.
#pdm.lock
#   pdm stores project-wide configurations in .pdm.toml, but it is recommended to not include it
#   in version control.
#   https://pdm.fming.dev/#use-with-ide
.pdm.toml

# PEP 582; used by e.g. github.com/David-OConnor/pyflow and github.com/pdm-project/pdm
__pypackages__/

# Celery stuff
celerybeat-schedule
celerybeat.pid

# SageMath parsed files
*.sage.py

# Environments
.env
.venv
env/
venv/
ENV/
env.bak/
venv.bak/

# Spyder project settings
.spyderproject
.spyproject

# Rope project settings
.ropeproject

# mkdocs documentation
/site

# mypy
.mypy_cache/
.dmypy.json
dmypy.json

# Pyre type checker
.pyre/

# pytype static type analyzer
.pytype/

# Cython debug symbols
cython_debug/

# PyCharm
#  JetBrains specific template is maintained in a separate JetBrains.gitignore that can
#  be found at https://github.com/github/gitignore/blob/main/Global/JetBrains.gitignore
#  and can be added to the global gitignore or merged into this file.  For a more nuclear
#  option (not recommended) you can uncomment the following to ignore the entire idea folder.
.idea/

.DS_Store

<<<<<<< HEAD
.vscode/
=======
generated-compatibility-matrix.md

# virtualenv
bin/
pyvenv.cfg
>>>>>>> 50f92489
<|MERGE_RESOLUTION|>--- conflicted
+++ resolved
@@ -161,12 +161,8 @@
 
 .DS_Store
 
-<<<<<<< HEAD
-.vscode/
-=======
 generated-compatibility-matrix.md
 
 # virtualenv
 bin/
-pyvenv.cfg
->>>>>>> 50f92489
+pyvenv.cfg