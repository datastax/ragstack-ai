--- conflicted
+++ resolved
@@ -44,17 +44,10 @@
         run: |
           poetry run pytest tests/unit-tests
 
-<<<<<<< HEAD
-      - name: Run E2E tests
+      - name: Run LangChain tests
         run: |
-          export ASTRA_DB_TOKEN="${{ secrets.E2E_TESTS_ASTRA_DB_TOKEN }}"
-          export ASTRA_DB_ENDPOINT="${{ secrets.E2E_TESTS_ASTRA_DB_ENDPOINT }}"
-          export OPEN_AI_KEY="${{ secrets.E2E_TESTS_OPEN_AI_KEY }}"
-          ./dev/run-e2e-tests.sh
           ./dev/run-langchain-e2e-tests.sh
 
-=======
->>>>>>> 4f667c82
       - name: Build the distribution package
         run: |
           poetry build
