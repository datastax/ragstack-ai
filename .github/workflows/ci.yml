--- conflicted
+++ resolved
@@ -50,13 +50,8 @@
       - name: Run notebook tests
         env:
           ASTRA_DB_APPLICATION_TOKEN: "${{ secrets.E2E_TESTS_ASTRA_PROD_DB_TOKEN }}"
-<<<<<<< HEAD
           ASTRA_DB_API_ENDPOINT: "${{ steps.astra-db.outputs.db_endpoint }}"
           ASTRA_DB_ID: "${{ github.run_id }}"
-=======
-          ASTRA_DB_API_ENDPOINT: "${{ secrets.E2E_TESTS_ASTRA_PROD_DB_ENDPOINT }}"
-          ASTRA_DB_ID: "${{ secrets.E2E_TESTS_ASTRA_PROD_DB_ID }}"
->>>>>>> 4db80f09
           OPENAI_API_KEY: "${{ secrets.E2E_TESTS_OPEN_AI_KEY }}"
         run: |
           tox -e notebooks
@@ -69,13 +64,8 @@
           ASTRA_DEV_DB_ENDPOINT: "${{ secrets.E2E_TESTS_ASTRA_DEV_DB_ENDPOINT }}"
           ASTRA_DEV_DB_ID: "${{ secrets.E2E_TESTS_ASTRA_DEV_DB_ID }}"
           ASTRA_PROD_DB_TOKEN: "${{ secrets.E2E_TESTS_ASTRA_PROD_DB_TOKEN }}"
-<<<<<<< HEAD
           ASTRA_PROD_DB_ENDPOINT: "${{ steps.astra-db.outputs.db_endpoint }}"
           ASTRA_PROD_DB_ID: "${{ steps.astra-db.outputs.db_id }}"
-=======
-          ASTRA_PROD_DB_ENDPOINT: "${{ secrets.E2E_TESTS_ASTRA_PROD_DB_ENDPOINT }}"
-          ASTRA_PROD_DB_ID: "${{ secrets.E2E_TESTS_ASTRA_PROD_DB_ID }}"
->>>>>>> 4db80f09
           OPEN_AI_KEY: "${{ secrets.E2E_TESTS_OPEN_AI_KEY }}"
           AZURE_OPEN_AI_KEY: "${{ secrets.E2E_TESTS_AZURE_OPEN_AI_KEY }}"
           AZURE_OPEN_AI_ENDPOINT: "${{ secrets.E2E_TESTS_AZURE_OPEN_AI_ENDPOINT }}"
@@ -118,23 +108,12 @@
         with:
           payload-file-path: "./slack-report.json"
         env:
-<<<<<<< HEAD
           SLACK_WEBHOOK_URL: ${{ secrets.SLACK_WEBHOOK_URL }}
 
-      - name: Run LangChain tests
-        env:
-          ASTRA_DB_TOKEN: "${{ secrets.E2E_TESTS_ASTRA_DB_TOKEN }}"
-          ASTRA_DB_ENDPOINT: "${{ steps.astra-db.outputs.db_endpoint }}"
-        run: |
-          source /tmp/venv/bin/activate
-          ./dev/run-langchain-e2e-tests.sh
       - name: Cleanup Astra
         if: always()
         continue-on-error: true
         uses: ./.github/actions/cleanup-astra-db
         with:
           astra-token: ${{ secrets.E2E_TESTS_ASTRA_DB_TOKEN }}
-          db-name: ${{ github.run_id }}
-=======
-          SLACK_WEBHOOK_URL: ${{ secrets.SLACK_WEBHOOK_URL }}
->>>>>>> 4db80f09
+          db-name: ${{ github.run_id }}