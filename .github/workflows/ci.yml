--- conflicted
+++ resolved
@@ -135,13 +135,10 @@
           OPENAI_API_KEY: "${{ secrets.E2E_TESTS_OPEN_AI_KEY }}"
           LANGCHAIN_API_KEY: "${{ secrets.E2E_TESTS_LANGCHAIN_API_KEY }}"
         run: |
-<<<<<<< HEAD
           # TODO: make these notebooks pass the tests !  
           rm -rf examples/notebooks/QA_with_cassio.ipynb
           rm -rf examples/notebooks/RAG_with_cassio.ipynb
-=======
           source scripts/ci-common-env.sh
->>>>>>> 3f1771ad
           tox -e notebooks
 
       - name: Run E2E tests
