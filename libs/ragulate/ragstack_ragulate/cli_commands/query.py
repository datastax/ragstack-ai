from typing import List

from ragstack_ragulate.datasets import find_dataset
from ragstack_ragulate.pipelines import QueryPipeline
from ragstack_ragulate.utils import convert_vars_to_ingredients


def setup_query(subparsers):
    """Setup the query command."""
    query_parser = subparsers.add_parser("query", help="Run a query pipeline")
    query_parser.add_argument(
        "-n",
        "--name",
        type=str,
        help="A unique name for the query pipeline",
        required=True,
    )
    query_parser.add_argument(
        "-s",
        "--script",
        type=str,
        help="The path to the python script that contains the query method",
        required=True,
    )
    query_parser.add_argument(
        "-m",
        "--method",
        type=str,
        help="The name of the method in the script to run query",
        required=True,
    )
    query_parser.add_argument(
        "--var-name",
        type=str,
        help="The name of a variable in the query script. This should be paired with a "
        "`--var-value` argument and can be passed multiple times.",
        action="append",
    )
    query_parser.add_argument(
        "--var-value",
        type=str,
        help="The value of a variable in the query script. This should be paired with "
        "a `--var-name` argument and can be passed multiple times.",
        action="append",
    )
    query_parser.add_argument(
        "--dataset",
        type=str,
        help="The name of a dataset to query. This can be passed multiple times.",
        action="append",
    )
    query_parser.add_argument(
        "--subset",
        type=str,
        help="The subset of the dataset to query. "
        "Only valid when a single dataset is passed.",
        action="append",
    )
    query_parser.add_argument(
        "--sample",
        type=float,
        help="A decimal percentage of the queries to sample for the test. "
        "Default is 1.0.",
        default=1.0,
    )
    query_parser.add_argument(
        "--seed",
        type=int,
        help="Random seed to use for query sampling. Ensures reproducibility of tests.",
    )
    query_parser.add_argument(
        "--restart",
        help="Flag to restart the query process instead of resuming. "
        "WARNING: this will delete all existing data for this query name, "
        "not just the data for the tagged datasets.",
        action="store_true",
    )
    query_parser.add_argument(
        "--provider",
        type=str,
        help="The name of the LLM Provider to use for Evaluation.",
        choices=[
            "OpenAI",
            "AzureOpenAI",
            "Bedrock",
            "LiteLLM",
            "Langchain",
            "Huggingface",
        ],
        default="OpenAI",
    )
    query_parser.add_argument(
        "--model",
        type=str,
        help="The name or id of the LLM model or deployment to use for Evaluation. "
        "Generally used in combination with the `--provider` param.",
    )
    query_parser.set_defaults(func=lambda args: call_query(**vars(args)))

    def call_query(
        name: str,
        script: str,
        method: str,
        var_name: List[str],
        var_value: List[str],
        dataset: List[str],
        subset: List[str],
        sample: float,
        seed: int,
        provider: str,
        model: str,
<<<<<<< HEAD
        restart: bool,
        **kwargs,
=======
        **_,
>>>>>>> a6247496
    ):
        """Run a query pipeline."""
        if sample <= 0.0 or sample > 1.0:
            raise ValueError("Sample percent must be between 0 and 1")

        datasets = [find_dataset(name=name) for name in dataset]

        if subset is not None and len(subset) > 0:
            if len(datasets) > 1:
                raise ValueError(
                    "Only can set `subset` param when there is one dataset"
                )
            datasets[0].subsets = subset

        ingredients = convert_vars_to_ingredients(
            var_names=var_name, var_values=var_value
        )

        query_pipeline = QueryPipeline(
            recipe_name=name,
            script_path=script,
            method_name=method,
            ingredients=ingredients,
            datasets=datasets,
            sample_percent=sample,
            random_seed=seed,
            restart_pipeline=restart,
            llm_provider=provider,
            model_name=model,
        )
        query_pipeline.query()<|MERGE_RESOLUTION|>--- conflicted
+++ resolved
@@ -107,14 +107,10 @@
         subset: List[str],
         sample: float,
         seed: int,
+        restart: bool,
         provider: str,
         model: str,
-<<<<<<< HEAD
-        restart: bool,
-        **kwargs,
-=======
         **_,
->>>>>>> a6247496
     ):
         """Run a query pipeline."""
         if sample <= 0.0 or sample > 1.0:
