from dataclasses import dataclass
<<<<<<< HEAD
from typing import Set, Literal, Union, Iterable
=======
from typing import Iterable, Literal, Set, Union
>>>>>>> d2d5cabc

from langchain_core.documents import Document


@dataclass(frozen=True)
class Link:
    kind: str
    direction: Literal["in", "out", "bidir"]
    tag: str

    @staticmethod
    def incoming(kind: str, tag: str) -> "Link":
        return Link(kind=kind, direction="in", tag=tag)

    @staticmethod
    def outgoing(kind: str, tag: str) -> "Link":
        return Link(kind=kind, direction="out", tag=tag)

    @staticmethod
    def bidir(kind: str, tag: str) -> "Link":
        return Link(kind=kind, direction="bidir", tag=tag)


METADATA_LINKS_KEY = "links"


def get_links(doc: Document) -> Set[Link]:
    """Get the links from a document.
    Args:
        doc: The document to get the link tags from.
    Returns:
        The set of link tags from the document.
    """

    links = doc.metadata.setdefault(METADATA_LINKS_KEY, set())
    if not isinstance(links, Set):
        # Convert to a set and remember that.
        links = set(links)
        doc.metadata[METADATA_LINKS_KEY] = links
    return links


def add_links(doc: Document, *links: Union[Link, Iterable[Link]]) -> None:
    """Add links to the given metadata.
    Args:
        doc: The document to add the links to.
        *links: The links to add to the document.
    """
<<<<<<< HEAD
    link_set = get_links(doc)
    for link in links:
        if isinstance(link, Link):
            link_set.add(link)
        else:
            link_set.update(link)
=======
    doc_links = get_links(doc)
    for link in links:
        if isinstance(link, Link):
            doc_links.add(link)
        else:
            doc_links.update(link)
>>>>>>> d2d5cabc
<|MERGE_RESOLUTION|>--- conflicted
+++ resolved
@@ -1,9 +1,5 @@
 from dataclasses import dataclass
-<<<<<<< HEAD
-from typing import Set, Literal, Union, Iterable
-=======
 from typing import Iterable, Literal, Set, Union
->>>>>>> d2d5cabc
 
 from langchain_core.documents import Document
 
@@ -52,18 +48,9 @@
         doc: The document to add the links to.
         *links: The links to add to the document.
     """
-<<<<<<< HEAD
-    link_set = get_links(doc)
-    for link in links:
-        if isinstance(link, Link):
-            link_set.add(link)
-        else:
-            link_set.update(link)
-=======
     doc_links = get_links(doc)
     for link in links:
         if isinstance(link, Link):
             doc_links.add(link)
         else:
-            doc_links.update(link)
->>>>>>> d2d5cabc
+            doc_links.update(link)