from typing import (
    Any,
    Iterable,
    List,
    Optional,
    Type,
)

from cassandra.cluster import Session
from langchain_community.utilities.cassandra import SetupMode
from langchain_core.documents import Document
from langchain_core.embeddings import Embeddings

<<<<<<< HEAD
from .base import GraphStore, Node
from .embedding_adapter import EmbeddingAdapter
from ragstack_knowledge_store import graph_store
=======
from .base import GraphStore, Node, nodes_to_documents
from ragstack_knowledge_store import EmbeddingModel, graph_store


class _EmbeddingModelAdapter(EmbeddingModel):
    def __init__(self, embeddings: Embeddings):
        self.embeddings = embeddings

    def embed_texts(self, texts: List[str]) -> List[List[float]]:
        return self.embeddings.embed_documents(texts)

    def embed_query(self, text: str) -> List[float]:
        return self.embeddings.embed_query(text)

    async def aembed_texts(self, texts: List[str]) -> List[List[float]]:
        return await self.embeddings.aembed_documents(texts)

    async def aembed_query(self, text: str) -> List[float]:
        return await self.embeddings.aembed_query(text)

>>>>>>> d0bd1bbb

class CassandraGraphStore(GraphStore):
    def __init__(
        self,
        embedding: Embeddings,
        *,
        node_table: str = "graph_nodes",
        targets_table: str = "graph_targets",
        session: Optional[Session] = None,
        keyspace: Optional[str] = None,
        setup_mode: SetupMode = SetupMode.SYNC,
    ):
        """
        Create the hybrid graph store.
        Parameters configure the ways that edges should be added between
        documents. Many take `Union[bool, Set[str]]`, with `False` disabling
        inference, `True` enabling it globally between all documents, and a set
        of metadata fields defining a scope in which to enable it. Specifically,
        passing a set of metadata fields such as `source` only links documents
        with the same `source` metadata value.
        Args:
            embedding: The embeddings to use for the document content.
            setup_mode: Mode used to create the Cassandra table (SYNC,
                ASYNC or OFF).
        """
        self._embedding = embedding
        _setup_mode = getattr(graph_store.SetupMode, setup_mode.name)

        self.store = graph_store.GraphStore(
            embedding=EmbeddingAdapter(embedding),
            node_table=node_table,
            targets_table=targets_table,
            session=session,
            keyspace=keyspace,
            setup_mode=_setup_mode,
        )

    @property
    def embeddings(self) -> Optional[Embeddings]:
        return self._embedding

    def add_nodes(
        self,
        nodes: Iterable[Node],
        **kwargs: Any,
    ) -> Iterable[str]:
        _nodes = []
        for node in nodes:
<<<<<<< HEAD
            if not isinstance(node, Node):
                raise ValueError("Only adding Node is supported at the moment")
            _nodes.append(
                graph_store.Node(id=node.id, content=node.content, mime_type=node.mime_type, mime_encoding=node.mime_encoding, metadata=node.metadata)
            )            
=======
            _nodes.append(
                graph_store.Node(
                    id=node.id, text=node.text, metadata=node.metadata, links=node.links
                )
            )
>>>>>>> d0bd1bbb
        return self.store.add_nodes(_nodes)

    @classmethod
    def from_texts(
        cls: Type["CassandraGraphStore"],
        texts: Iterable[str],
        embedding: Embeddings,
        metadatas: Optional[List[dict]] = None,
        ids: Optional[Iterable[str]] = None,
        **kwargs: Any,
    ) -> "CassandraGraphStore":
        """Return CassandraGraphStore initialized from texts and embeddings."""
        store = cls(embedding, **kwargs)
        store.add_texts(texts, metadatas, ids=ids)
        return store

    @classmethod
    def from_documents(
        cls: Type["CassandraGraphStore"],
        documents: Iterable[Document],
        embedding: Embeddings,
        ids: Optional[Iterable[str]] = None,
        **kwargs: Any,
    ) -> "CassandraGraphStore":
        """Return CassandraGraphStore initialized from documents and embeddings."""
        store = cls(embedding, **kwargs)
        store.add_documents(documents, ids=ids)
        return store

    def similarity_search(
        self, query: str, k: int = 4, **kwargs: Any
    ) -> List[Document]:
        embedding_vector = self._embedding.embed_query(query)
        return self.similarity_search_by_vector(
            embedding_vector,
            k=k,
        )

    def similarity_search_by_vector(
        self, embedding: List[float], k: int = 4, **kwargs: Any
    ) -> List[Document]:
        nodes = self.store.similarity_search(embedding, k=k)
        return list(nodes_to_documents(nodes))

    def traversal_search(
        self,
        query: str,
        *,
        k: int = 4,
        depth: int = 1,
        **kwargs: Any,
    ) -> Iterable[Document]:
        nodes = self.store.traversal_search(query, k=k, depth=depth)
        return nodes_to_documents(nodes)

    def mmr_traversal_search(
        self,
        query: str,
        *,
        k: int = 4,
        depth: int = 2,
        fetch_k: int = 100,
        adjacent_k: int = 10,
        lambda_mult: float = 0.5,
        score_threshold: float = float("-inf"),
        **kwargs: Any,
    ) -> Iterable[Document]:
        nodes = self.store.mmr_traversal_search(
            query,
            k=k,
            depth=depth,
            fetch_k=fetch_k,
            adjacent_k=adjacent_k,
            lambda_mult=lambda_mult,
            score_threshold=score_threshold,
        )
        return nodes_to_documents(nodes)<|MERGE_RESOLUTION|>--- conflicted
+++ resolved
@@ -11,32 +11,9 @@
 from langchain_core.documents import Document
 from langchain_core.embeddings import Embeddings
 
-<<<<<<< HEAD
-from .base import GraphStore, Node
+from .base import GraphStore, Node, nodes_to_documents
 from .embedding_adapter import EmbeddingAdapter
 from ragstack_knowledge_store import graph_store
-=======
-from .base import GraphStore, Node, nodes_to_documents
-from ragstack_knowledge_store import EmbeddingModel, graph_store
-
-
-class _EmbeddingModelAdapter(EmbeddingModel):
-    def __init__(self, embeddings: Embeddings):
-        self.embeddings = embeddings
-
-    def embed_texts(self, texts: List[str]) -> List[List[float]]:
-        return self.embeddings.embed_documents(texts)
-
-    def embed_query(self, text: str) -> List[float]:
-        return self.embeddings.embed_query(text)
-
-    async def aembed_texts(self, texts: List[str]) -> List[List[float]]:
-        return await self.embeddings.aembed_documents(texts)
-
-    async def aembed_query(self, text: str) -> List[float]:
-        return await self.embeddings.aembed_query(text)
-
->>>>>>> d0bd1bbb
 
 class CassandraGraphStore(GraphStore):
     def __init__(
@@ -85,19 +62,9 @@
     ) -> Iterable[str]:
         _nodes = []
         for node in nodes:
-<<<<<<< HEAD
-            if not isinstance(node, Node):
-                raise ValueError("Only adding Node is supported at the moment")
             _nodes.append(
-                graph_store.Node(id=node.id, content=node.content, mime_type=node.mime_type, mime_encoding=node.mime_encoding, metadata=node.metadata)
+                graph_store.Node(id=node.id, text=node.text, mime_type=node.mime_type, mime_encoding=node.mime_encoding, metadata=node.metadata)
             )            
-=======
-            _nodes.append(
-                graph_store.Node(
-                    id=node.id, text=node.text, metadata=node.metadata, links=node.links
-                )
-            )
->>>>>>> d0bd1bbb
         return self.store.add_nodes(_nodes)
 
     @classmethod
