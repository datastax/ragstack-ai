import math
import secrets
from typing import Iterable, List, Optional

import pytest
from cassandra.cluster import Session
from langchain_core.documents import Document
from langchain_core.embeddings import Embeddings

from ragstack_knowledge_store.graph_store import CONTENT_ID
from ragstack_langchain.graph_store.base import (
    _documents_to_nodes,
    _texts_to_nodes,
    TextNode,
)
<<<<<<< HEAD
from ragstack_knowledge_store.links import (
    LINKS,
=======
from ragstack_langchain.graph_store.links import (
    METADATA_LINKS_KEY,
>>>>>>> f345b9a3
    BidirLinkTag,
    IncomingLinkTag,
    OutgoingLinkTag,
)
from ragstack_tests_utils.test_store import KEYSPACE

from .conftest import get_local_cassandra_test_store, get_astradb_test_store
from ragstack_langchain.graph_store import CassandraGraphStore


class GraphStoreFactory:
    def __init__(self, session: Session, keyspace: str, embedding: Embeddings) -> None:
        self.session = session
        self.keyspace = keyspace
        self.uid = secrets.token_hex(8)
        self.node_table = f"nodes_{self.uid}"
        self.targets_table = f"targets_{self.uid}"
        self.embedding = embedding
        self._store = None

    def store(
        self,
        initial_documents: Iterable[Document] = (),
        ids: Optional[Iterable[str]] = None,
        embedding: Optional[Embeddings] = None,
    ) -> CassandraGraphStore:
        if initial_documents and self._store is not None:
            raise ValueError("Store already initialized")
        elif self._store is None:
            self._store = CassandraGraphStore.from_documents(
                initial_documents,
                embedding=embedding or self.embedding,
                session=self.session,
                keyspace=self.keyspace,
                node_table=self.node_table,
                targets_table=self.targets_table,
                ids=ids,
            )

        return self._store

    def drop(self):
        self.session.execute(f"DROP TABLE IF EXISTS {self.keyspace}.{self.node_table};")
        self.session.execute(f"DROP TABLE IF EXISTS {self.keyspace}.{self.targets_table};")


@pytest.fixture(scope="session")
def openai_embedding() -> Embeddings:
    from langchain_openai import OpenAIEmbeddings

    return OpenAIEmbeddings()


@pytest.fixture
def cassandra(openai_embedding: Embeddings):
    vstore = get_local_cassandra_test_store()
    session = vstore.create_cassandra_session()
    gs_factory = GraphStoreFactory(
        session=session, keyspace=KEYSPACE, embedding=openai_embedding
    )
    yield gs_factory
    gs_factory.drop()


@pytest.fixture
def astra_db(openai_embedding: Embeddings):
    vstore = get_astradb_test_store()
    session = vstore.create_cassandra_session()
    gs_factory = GraphStoreFactory(
        session=session, keyspace=KEYSPACE, embedding=openai_embedding
    )
    yield gs_factory
    gs_factory.drop()


class AngularTwoDimensionalEmbeddings(Embeddings):
    """
    From angles (as strings in units of pi) to unit embedding vectors on a circle.
    """

    def embed_documents(self, texts: List[str]) -> List[List[float]]:
        """
        Make a list of texts into a list of embedding vectors.
        """
        return [self.embed_query(text) for text in texts]

    def embed_query(self, text: str) -> List[float]:
        """
        Convert input text to a 'vector' (list of floats).
        If the text is a number, use it as the angle for the
        unit vector in units of pi.
        Any other input text becomes the singular result [0, 0] !
        """
        try:
            angle = float(text)
            return [math.cos(angle * math.pi), math.sin(angle * math.pi)]
        except ValueError:
            # Assume: just test string, no attention is paid to values.
            return [0.0, 0.0]


def _result_ids(docs: Iterable[Document]) -> List[str]:
    return list(map(lambda d: d.metadata[CONTENT_ID], docs))


def test_link_directed(cassandra: GraphStoreFactory) -> None:
    a = Document(
        page_content="A",
        metadata={
            "content_id": "a",
<<<<<<< HEAD
            LINKS: {
=======
            METADATA_LINKS_KEY: {
>>>>>>> f345b9a3
                IncomingLinkTag(kind="hyperlink", tag="http://a"),
            },
        },
    )
    b = Document(
        page_content="B",
        metadata={
            "content_id": "b",
<<<<<<< HEAD
            LINKS: {
=======
            METADATA_LINKS_KEY: {
>>>>>>> f345b9a3
                IncomingLinkTag(kind="hyperlink", tag="http://b"),
                OutgoingLinkTag(kind="hyperlink", tag="http://a"),
            },
        },
    )
    c = Document(
        page_content="C",
        metadata={
            "content_id": "c",
<<<<<<< HEAD
            LINKS: {
=======
            METADATA_LINKS_KEY: {
>>>>>>> f345b9a3
                OutgoingLinkTag(kind="hyperlink", tag="http://a"),
            },
        },
    )
    d = Document(
        page_content="D",
        metadata={
            "content_id": "d",
<<<<<<< HEAD
            LINKS: {
=======
            METADATA_LINKS_KEY: {
>>>>>>> f345b9a3
                OutgoingLinkTag(kind="hyperlink", tag="http://a"),
                OutgoingLinkTag(kind="hyperlink", tag="http://b"),
            },
        },
    )

    store = cassandra.store([a, b, c, d])

    assert list(store.store._linked_ids("a")) == []
    assert list(store.store._linked_ids("b")) == ["a"]
    assert list(store.store._linked_ids("c")) == ["a"]
    assert sorted(store.store._linked_ids("d")) == ["a", "b"]


@pytest.mark.parametrize("gs_factory", ["cassandra", "astra_db"])
def test_mmr_traversal(request, gs_factory: str):
    """
    Test end to end construction and MMR search.
    The embedding function used here ensures `texts` become
    the following vectors on a circle (numbered v0 through v3):

           ______ v2
          /      \
         /        |  v1
    v3  |     .    | query
         |        /  v0
          |______/                 (N.B. very crude drawing)

    With fetch_k==2 and k==2, when query is at (1, ),
    one expects that v2 and v0 are returned (in some order)
    because v1 is "too close" to v0 (and v0 is closer than v1)).

    Both v2 and v3 are reachable via edges from v0, so once it is
    selected, those are both considered.
    """
    gs_factory = request.getfixturevalue(gs_factory)
    store = gs_factory.store(
        embedding=AngularTwoDimensionalEmbeddings(),
    )

    v0 = Document(
        page_content="-0.124",
        metadata={
            "content_id": "v0",
<<<<<<< HEAD
            LINKS: {
=======
            METADATA_LINKS_KEY: {
>>>>>>> f345b9a3
                OutgoingLinkTag(kind="explicit", tag="link"),
            },
        },
    )
    v1 = Document(
        page_content="+0.127",
        metadata={
            "content_id": "v1",
        },
    )
    v2 = Document(
        page_content="+0.25",
        metadata={
            "content_id": "v2",
<<<<<<< HEAD
            LINKS: {
=======
            METADATA_LINKS_KEY: {
>>>>>>> f345b9a3
                IncomingLinkTag(kind="explicit", tag="link"),
            },
        },
    )
    v3 = Document(
        page_content="+1.0",
        metadata={
            "content_id": "v3",
<<<<<<< HEAD
            LINKS: {
=======
            METADATA_LINKS_KEY: {
>>>>>>> f345b9a3
                IncomingLinkTag(kind="explicit", tag="link"),
            },
        },
    )
    store.add_documents([v0, v1, v2, v3])

    results = store.mmr_traversal_search("0.0", k=2, fetch_k=2)
    assert _result_ids(results) == ["v0", "v2"]

    # With max depth 0, no edges are traversed, so this doesn't reach v2 or v3.
    # So it ends up picking "v1" even though it's similar to "v0".
    results = store.mmr_traversal_search("0.0", k=2, fetch_k=2, depth=0)
    assert _result_ids(results) == ["v0", "v1"]

    # With max depth 0 but higher `fetch_k`, we encounter v2
    results = store.mmr_traversal_search("0.0", k=2, fetch_k=3, depth=0)
    assert _result_ids(results) == ["v0", "v2"]

    # v0 score is .46, v2 score is 0.16 so it won't be chosen.
    results = store.mmr_traversal_search("0.0", k=2, score_threshold=0.2)
    assert _result_ids(results) == ["v0"]

    # with k=4 we should get all of the documents.
    results = store.mmr_traversal_search("0.0", k=4)
    assert _result_ids(results) == ["v0", "v2", "v1", "v3"]


@pytest.mark.parametrize("gs_factory", ["cassandra", "astra_db"])
def test_write_retrieve_keywords(request, gs_factory: str):
    gs_factory = request.getfixturevalue(gs_factory)
    greetings = Document(
        page_content="Typical Greetings",
        metadata={
            "content_id": "greetings",
<<<<<<< HEAD
            LINKS: {
=======
            METADATA_LINKS_KEY: {
>>>>>>> f345b9a3
                IncomingLinkTag(kind="parent", tag="parent"),
            },
        },
    )
    doc1 = Document(
        page_content="Hello World",
        metadata={
            "content_id": "doc1",
<<<<<<< HEAD
            LINKS: {
=======
            METADATA_LINKS_KEY: {
>>>>>>> f345b9a3
                OutgoingLinkTag(kind="parent", tag="parent"),
                BidirLinkTag(kind="kw", tag="greeting"),
                BidirLinkTag(kind="kw", tag="world"),
            },
        },
    )
    doc2 = Document(
        page_content="Hello Earth",
        metadata={
            "content_id": "doc2",
<<<<<<< HEAD
            LINKS: {
=======
            METADATA_LINKS_KEY: {
>>>>>>> f345b9a3
                OutgoingLinkTag(kind="parent", tag="parent"),
                BidirLinkTag(kind="kw", tag="greeting"),
                BidirLinkTag(kind="kw", tag="earth"),
            },
        },
    )

    store = gs_factory.store([greetings, doc1, doc2])

    # Doc2 is more similar, but World and Earth are similar enough that doc1 also shows up.
    results = store.similarity_search("Earth", k=2)
    assert _result_ids(results) == ["doc2", "doc1"]

    results = store.similarity_search("Earth", k=1)
    assert _result_ids(results) == ["doc2"]

    results = store.traversal_search("Earth", k=2, depth=0)
    assert _result_ids(results) == ["doc2", "doc1"]

    results = store.traversal_search("Earth", k=2, depth=1)
    assert _result_ids(results) == ["doc2", "doc1", "greetings"]

    # K=1 only pulls in doc2 (Hello Earth)
    results = store.traversal_search("Earth", k=1, depth=0)
    assert _result_ids(results) == ["doc2"]

    # K=1 only pulls in doc2 (Hello Earth). Depth=1 traverses to parent and via keyword edge.
    results = store.traversal_search("Earth", k=1, depth=1)
    assert set(_result_ids(results)) == {"doc2", "doc1", "greetings"}


def test_texts_to_nodes():
    assert list(_texts_to_nodes(["a", "b"], [{"a": "b"}, {"c": "d"}], ["a", "b"])) == [
        TextNode(id="a", metadata={"a": "b"}, text="a"),
        TextNode(id="b", metadata={"c": "d"}, text="b"),
    ]
    assert list(_texts_to_nodes(["a", "b"], None, ["a", "b"])) == [
        TextNode(id="a", metadata={}, text="a"),
        TextNode(id="b", metadata={}, text="b"),
    ]
    assert list(_texts_to_nodes(["a", "b"], [{"a": "b"}, {"c": "d"}], None)) == [
        TextNode(metadata={"a": "b"}, text="a"),
        TextNode(metadata={"c": "d"}, text="b"),
    ]
    assert list(
        _texts_to_nodes(
            ["a"],
            [{"links": {IncomingLinkTag(kind="hyperlink", tag="http://b")}}],
            None,
        )
    ) == [TextNode(links={IncomingLinkTag(kind="hyperlink", tag="http://b")}, text="a")]
    with pytest.raises(ValueError):
        list(_texts_to_nodes(["a", "b"], None, ["a"]))
    with pytest.raises(ValueError):
        list(_texts_to_nodes(["a", "b"], [{"a": "b"}], None))
    with pytest.raises(ValueError):
        list(_texts_to_nodes(["a"], [{"a": "b"}, {"c": "d"}], None))
    with pytest.raises(ValueError):
        list(_texts_to_nodes(["a"], None, ["a", "b"]))


def test_documents_to_nodes():
    documents = [
        Document(
            page_content="a",
            metadata={"links": {IncomingLinkTag(kind="hyperlink", tag="http://b")}},
        ),
        Document(page_content="b", metadata={"c": "d"}),
    ]
    assert list(_documents_to_nodes(documents, ["a", "b"])) == [
        TextNode(
            id="a",
            metadata={},
            links={IncomingLinkTag(kind="hyperlink", tag="http://b")},
            text="a",
        ),
        TextNode(id="b", metadata={"c": "d"}, text="b"),
    ]
    assert list(_documents_to_nodes(documents, None)) == [
        TextNode(links={IncomingLinkTag(kind="hyperlink", tag="http://b")}, text="a"),
        TextNode(metadata={"c": "d"}, text="b"),
    ]
    with pytest.raises(ValueError):
        list(_documents_to_nodes(documents, ["a"]))
    with pytest.raises(ValueError):
        list(_documents_to_nodes(documents[1:], ["a", "b"]))<|MERGE_RESOLUTION|>--- conflicted
+++ resolved
@@ -13,13 +13,8 @@
     _texts_to_nodes,
     TextNode,
 )
-<<<<<<< HEAD
-from ragstack_knowledge_store.links import (
-    LINKS,
-=======
 from ragstack_langchain.graph_store.links import (
     METADATA_LINKS_KEY,
->>>>>>> f345b9a3
     BidirLinkTag,
     IncomingLinkTag,
     OutgoingLinkTag,
@@ -130,11 +125,7 @@
         page_content="A",
         metadata={
             "content_id": "a",
-<<<<<<< HEAD
-            LINKS: {
-=======
-            METADATA_LINKS_KEY: {
->>>>>>> f345b9a3
+            METADATA_LINKS_KEY: {
                 IncomingLinkTag(kind="hyperlink", tag="http://a"),
             },
         },
@@ -143,11 +134,7 @@
         page_content="B",
         metadata={
             "content_id": "b",
-<<<<<<< HEAD
-            LINKS: {
-=======
-            METADATA_LINKS_KEY: {
->>>>>>> f345b9a3
+            METADATA_LINKS_KEY: {
                 IncomingLinkTag(kind="hyperlink", tag="http://b"),
                 OutgoingLinkTag(kind="hyperlink", tag="http://a"),
             },
@@ -157,11 +144,7 @@
         page_content="C",
         metadata={
             "content_id": "c",
-<<<<<<< HEAD
-            LINKS: {
-=======
-            METADATA_LINKS_KEY: {
->>>>>>> f345b9a3
+            METADATA_LINKS_KEY: {
                 OutgoingLinkTag(kind="hyperlink", tag="http://a"),
             },
         },
@@ -170,11 +153,7 @@
         page_content="D",
         metadata={
             "content_id": "d",
-<<<<<<< HEAD
-            LINKS: {
-=======
-            METADATA_LINKS_KEY: {
->>>>>>> f345b9a3
+            METADATA_LINKS_KEY: {
                 OutgoingLinkTag(kind="hyperlink", tag="http://a"),
                 OutgoingLinkTag(kind="hyperlink", tag="http://b"),
             },
@@ -219,11 +198,7 @@
         page_content="-0.124",
         metadata={
             "content_id": "v0",
-<<<<<<< HEAD
-            LINKS: {
-=======
-            METADATA_LINKS_KEY: {
->>>>>>> f345b9a3
+            METADATA_LINKS_KEY: {
                 OutgoingLinkTag(kind="explicit", tag="link"),
             },
         },
@@ -238,11 +213,7 @@
         page_content="+0.25",
         metadata={
             "content_id": "v2",
-<<<<<<< HEAD
-            LINKS: {
-=======
-            METADATA_LINKS_KEY: {
->>>>>>> f345b9a3
+            METADATA_LINKS_KEY: {
                 IncomingLinkTag(kind="explicit", tag="link"),
             },
         },
@@ -251,11 +222,7 @@
         page_content="+1.0",
         metadata={
             "content_id": "v3",
-<<<<<<< HEAD
-            LINKS: {
-=======
-            METADATA_LINKS_KEY: {
->>>>>>> f345b9a3
+            METADATA_LINKS_KEY: {
                 IncomingLinkTag(kind="explicit", tag="link"),
             },
         },
@@ -290,11 +257,7 @@
         page_content="Typical Greetings",
         metadata={
             "content_id": "greetings",
-<<<<<<< HEAD
-            LINKS: {
-=======
-            METADATA_LINKS_KEY: {
->>>>>>> f345b9a3
+            METADATA_LINKS_KEY: {
                 IncomingLinkTag(kind="parent", tag="parent"),
             },
         },
@@ -303,11 +266,7 @@
         page_content="Hello World",
         metadata={
             "content_id": "doc1",
-<<<<<<< HEAD
-            LINKS: {
-=======
-            METADATA_LINKS_KEY: {
->>>>>>> f345b9a3
+            METADATA_LINKS_KEY: {
                 OutgoingLinkTag(kind="parent", tag="parent"),
                 BidirLinkTag(kind="kw", tag="greeting"),
                 BidirLinkTag(kind="kw", tag="world"),
@@ -318,11 +277,7 @@
         page_content="Hello Earth",
         metadata={
             "content_id": "doc2",
-<<<<<<< HEAD
-            LINKS: {
-=======
-            METADATA_LINKS_KEY: {
->>>>>>> f345b9a3
+            METADATA_LINKS_KEY: {
                 OutgoingLinkTag(kind="parent", tag="parent"),
                 BidirLinkTag(kind="kw", tag="greeting"),
                 BidirLinkTag(kind="kw", tag="earth"),
