--- conflicted
+++ resolved
@@ -14,14 +14,11 @@
     ASTRA_DB_API_ENDPOINT
     ASTRA_DB_ID
     OPENAI_API_KEY
+    GCLOUD_ACCOUNT_KEY_JSON
     LANGCHAIN_API_KEY
-<<<<<<< HEAD
-    GCLOUD_ACCOUNT_KEY_JSON
-=======
     LANGCHAIN_TRACING_V2
     LANGCHAIN_ENDPOINT
     LANGCHAIN_PROJECT
->>>>>>> 3f1771ad
 deps =
     pytest
     nbmake
