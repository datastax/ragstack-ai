--- conflicted
+++ resolved
@@ -14,15 +14,9 @@
 astrapy = "~0.6.2"
 cassio = "~0.1.3"
 unstructured = "^0.10"
-<<<<<<< HEAD
-llama-index = { version = "0.9.11", extras = ["langchain"] }
+llama-index = { version = "0.9.14", extras = ["langchain"] }
 langchain = { version = "0.0.349", extras = ["openai"] }
 langchain-core = "0.0.13"
-=======
-llama-index = { version = "0.9.14", extras = ["langchain"] }
-langchain = { version = "0.0.343", extras = ["openai"] }
-langchain-core = "0.0.8"
->>>>>>> f0e3d14a
 
 [tool.poetry.group.test.dependencies]
 pytest = "*"
