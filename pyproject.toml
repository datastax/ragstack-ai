--- conflicted
+++ resolved
@@ -11,14 +11,7 @@
 
 [tool.poetry.dependencies]
 python = ">=3.9,<3.12"
-<<<<<<< HEAD
 astrapy = ">=0.7.7, <2"
-cassio = "~0.1.3"
-unstructured = { version = "0.12.5" }
-llama-index = { version = "0.9.48", extras = ["langchain"] }
-llama-parse = { version = "0.1.4" }
-=======
-astrapy = "~0.7.0"
 cassio = "~0.1.4"
 unstructured = "0.12.5"
 
@@ -43,7 +36,6 @@
 
 
 # langchain
->>>>>>> 6eca9c1c
 langchain = "0.1.12"
 langchain-core = "0.1.31"
 langchain-community = "0.0.28"
